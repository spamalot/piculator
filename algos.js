/**
* @file Contains a variety of pi approximation algorithms.
* @copyright 2021 Aarmale and Spamalot
* @license
* This file is part of Piculator.
*
* Piculator is free software: you can redistribute it and/or modify
* it under the terms of the GNU General Public License as published by
* the Free Software Foundation, either version 3 of the License, or
* (at your option) any later version.
*
* Piculator is distributed in the hope that it will be useful,
* but WITHOUT ANY WARRANTY; without even the implied warranty of
* MERCHANTABILITY or FITNESS FOR A PARTICULAR PURPOSE.  See the
* GNU General Public License for more details.
*
* You should have received a copy of the GNU General Public License
* along with Piculator.  If not, see <https://www.gnu.org/licenses/>.
*/

let loops = Number.MAX_SAFE_INTEGER;
let prec;

/**
 * Stores the precision in prec and applies this to decimal.js-light.
 * @param {number} newPrec - Precision
 */
function setPrec(newPrec) {
  prec = newPrec;
  // Have 75 places spare here so we can have 50 places spare for
  // manual approximations (mthRoot).
  Decimal.config({ precision: prec+75 });
}


/**
 * Asserts that decimal.js-light will use the arbitrary-precision
 * (exponentiation by squaring) approximator for pow().
 * @param {Decimal} power - Power to be raised to.
 */
function decimaljsPowCheck(power) {
  const MAX_SAFE_INTEGER = 9007199254740991;
  if (power.cmp(MAX_SAFE_INTEGER) == 1 || power.neg().cmp(MAX_SAFE_INTEGER) == 1) {
    throw new Error('Power too high');
  }
}


/**
 * Same as A.pow(m), but fails if not using an arbitrary-precision
 * (exponentiation by squaring) approximator.
 * @param {Decimal} A - Base
 * @param {Decimal} m - Exponent
 * @returns {Decimal}
 */
function intPow(A, m) {
  decimaljsPowCheck(m);
  return A.pow(m);
}

/**
 * Computes and returns the mth root of A.
 * @param {Decimal} A - Base
 * @param {Decimal} m - Root
 * @returns {Decimal}
 */
function mthRoot(A, m) {
  // For x^m - A = 0:
  //   x_n+1 = x_n - (x_n^m-A)/(m*x_n^(m-1))
  //         = ( (m-1) x_n^m + A ) / ( m * x_n^(m-1) )

  decimaljsPowCheck(m);

  const eps = new Decimal('1e-'+(prec+25));
  // previous
  const p1 = new Decimal('1');
  let x_n_p = new Decimal('0');
  let x_n = A.div(new Decimal('2'));
  while(true) {
    if (x_n.sub(x_n_p).abs().cmp(eps) == -1) {
      return x_n.toDecimalPlaces(prec+25);
    }
    x_n_p = x_n;
    const x_ntom_1 = x_n.pow(m.sub(p1));
    x_n = m.sub(p1).mul(x_ntom_1).mul(x_n).add(A).div(m.mul(x_ntom_1));
  }
}


/**
 * Computes and returns the falling factorial x_(n) = x(x-1)...(x-n+1)
 * @param {Decimal} x - (integer)
 * @param {Decimal} n - (integer)
 * @returns {Decimal}
 */
function fallingFactorial(x, n) {
  // TODO: optimize factorial with caching?

  let adder = new Decimal('0');
  const p1 = new Decimal('1');
  let prod = p1;

  for (; adder.cmp(n) < 0; adder = adder.add(p1)) {
    prod = prod.mul(x.sub(adder));
  }

  return prod;
}


/**
 * Computes and returns n!.
 * @param {Decimal} n
 * @returns {Decimal}
 */
function factorial(n) {
  // TODO: optimize factorial with caching?

  if (n.cmp(new Decimal('0')) == 0) {
    return new Decimal('1');
  }
  return [...Array(parseInt(n.toString())).keys()].map(i => new Decimal(i+1)).reduce((x,y) => x.mul(y));
}


//
// ALGORITHMS
//


function* pi_leibniz() {
  const n1 = new Decimal('-1');
  const p1 = new Decimal('1');
  const p2 = new Decimal('2');
  const p4 = new Decimal('4');
  let answer = new Decimal('0');
  for (let x = 0; x < loops; x++) {
    const xd = new Decimal(x);
    answer = answer.add(intPow(n1, xd).div(xd.mul(p2).add(p1)));
    yield answer.mul(p4);
  }
}


function* pi_bailey_borwein_plouffe() {
  const p1 = new Decimal('1');
  const p2 = new Decimal('2');
  const p4 = new Decimal('4');
  const p5 = new Decimal('5');
  const p6 = new Decimal('6');
  const p8 = new Decimal('8');
  const p1o16 = p1.div(new Decimal('16'));
  let answer = new Decimal('0');
  for (let x = 0; x < loops; x++) {
    const xd = new Decimal(x);
    const p8x = p8.mul(xd);
    answer = answer.add(intPow(p1o16, xd).mul(
      p4.div(p8x.add(p1)).sub(
      p2.div(p8x.add(p4))).sub(
      p1.div(p8x.add(p5))).sub(
      p1.div(p8x.add(p6)))
    ));
    yield answer;
  }
}


function* pi_borwein() {
  // TODO: optimize exp with caching?

  const p2 = new Decimal('2');
  const rt5 = mthRoot(new Decimal('5'), p2);
  const p3 = new Decimal('3');
  const p6 = new Decimal('6');
  const a = new Decimal('63365028312971999585426220').add(
    new Decimal('28337702140800842046825600').mul(rt5)
    ).add(Decimal('384').mul(rt5).mul(mthRoot(new Decimal('10891728551171178200467436212395209160385656017').add(
    new Decimal('4870929086578810225077338534541688721351255040').mul(
    rt5)), p2)));
  const b = new Decimal('7849910453496627210289749000').add(
    new Decimal('3510586678260932028965606400').mul(rt5)).add(
    new Decimal('2515968').mul(mthRoot(new Decimal('3110'), p2)).mul(mthRoot(new Decimal('6260208323789001636993322654444020882161').add(
    new Decimal('2799650273060444296577206890718825190235').mul(rt5)), p2)));
  const c = new Decimal('-214772995063512240').sub(
    new Decimal('96049403338648032').mul(rt5)).sub(
    new Decimal('1296').mul(rt5).mul(mthRoot(new Decimal('10985234579463550323713318473').add(
    new Decimal('4912746253692362754607395912').mul(rt5)), p2)));

  const divider = mthRoot(intPow(c.neg(), p3), p2);
  const cCubed = intPow(c, p3);

  let answer = a;
  let fact_term = new Decimal('1');
    for (let x = 1; x < loops; x++) {
      const xd = new Decimal(x);
      fact_term = fact_term
        .mul(fallingFactorial(p6.mul(xd), p6))
        .div(fallingFactorial(p3.mul(xd), p3))
        .div(intPow(xd, p3))
        .div(cCubed);
      answer = answer.add(fact_term.mul(a.add(xd.mul(b))));
      yield divider.div(answer);
    }
}


function* pi_borwein_nonic() {
  const p1 = new Decimal('1');
  const p2 = new Decimal('2');
  const p3 = new Decimal('3');
  const p9 = new Decimal('9');
  const p27 = new Decimal('27');
  const p1o3 = p1.div(p3);
  let a = p1o3;
  let r = mthRoot(p3, p2).sub(p1).div(p2);
  let s = mthRoot(p1.sub(intPow(r,p3)), p3);
  for (let x = 0; x < loops; x++) {
    const xd = new Decimal(x);
    const t = p1.add(p2.mul(r));
    const u = mthRoot(p9.mul(r).mul(p1.add(r).add(intPow(r, p2))), p3);
    const v = intPow(t, p2).add(t.mul(u)).add(intPow(u, p2));
    const w = p27.mul(p1.add(s).add(intPow(s, p2))).div(v);
    a = w.mul(a).add(intPow(p3, p2.mul(xd).sub(p1)).mul(p1.sub(w)));
    s = intPow(p1.sub(r), p3).div(t.add(p2.mul(u)).mul(v));
    r = mthRoot(p1.sub(intPow(s, p3)), p3);
    yield p1.div(a);
  }
}


function* pi_gauss_legendre() {
  const p2 = new Decimal('2');
  const p4 = new Decimal('4');

  let a_n_p;
  let a_n = new Decimal('1');
  let b = new Decimal('1').div(p2.sqrt());
  let t = new Decimal('0.25');
  let p = new Decimal('1');

  for (let x = 0; x < loops; x++) {
    a_n_p = a_n;
    a_n = a_n.add(b).div(p2);
    b = mthRoot(a_n_p.mul(b), p2);
    t = t.sub(p.mul(intPow(a_n_p.sub(a_n), p2)));
    p = p.mul(p2);
    yield intPow(a_n.add(b), p2).div(p4).div(t);
  }
}


function* chudnovsky() {
  const p3 = new Decimal('3');
  const p6 = new Decimal('6');

  const a = new Decimal('545140134');
  const b = new Decimal('13591409');
  const c = new Decimal('-262537412640768000');
  const divider = new Decimal('426880').mul(mthRoot(new Decimal('10005'), new Decimal('2')));

  let sum = b;
  let fact_term = new Decimal('1');

  for (let q = 1; q < loops; q++) {
    const qd = new Decimal(q);
    fact_term = fact_term
      .div(fallingFactorial(p3.mul(qd), p3))
      .div(intPow(qd, p3))
      .div(c)
      .mul(fallingFactorial(p6.mul(qd), p6));

    sum = sum.add(fact_term.mul(a.mul(qd).add(b)));

    yield divider.div(sum);
  }
}

<<<<<<< HEAD
=======
function* zeta() {
  const p1 = new Decimal('1');
  const p2 = new Decimal('2');
  const p6 = new Decimal('6');

  let sum = new Decimal('0');
  for (let q = 1; q < loops; q++) {
    let qd = new Decimal(q);
    sum = sum.add(p1.div(qd.pow(p2)));

    yield mthRoot(sum.mul(p6), p2);
  }
}
>>>>>>> a67355b4

/**
 * Mapping between algorithm names as strings and the generator
 * functions.
 * @constant
 * @type {Object.<string, function>}
 */
const algoMap = {
  chudnovsky: chudnovsky,
  leibniz: pi_leibniz,
  bbp: pi_bailey_borwein_plouffe,
  borwein: pi_borwein,
  borwein_nonic: pi_borwein_nonic,
  gauss_legendre: pi_gauss_legendre,
  zeta: zeta,
};<|MERGE_RESOLUTION|>--- conflicted
+++ resolved
@@ -249,7 +249,7 @@
 }
 
 
-function* chudnovsky() {
+function* pi_chudnovsky() {
   const p3 = new Decimal('3');
   const p6 = new Decimal('6');
 
@@ -275,9 +275,8 @@
   }
 }
 
-<<<<<<< HEAD
-=======
-function* zeta() {
+
+function* pi_zeta() {
   const p1 = new Decimal('1');
   const p2 = new Decimal('2');
   const p6 = new Decimal('6');
@@ -285,12 +284,12 @@
   let sum = new Decimal('0');
   for (let q = 1; q < loops; q++) {
     let qd = new Decimal(q);
-    sum = sum.add(p1.div(qd.pow(p2)));
+    sum = sum.add(p1.div(intPow(qd, p2)));
 
     yield mthRoot(sum.mul(p6), p2);
   }
 }
->>>>>>> a67355b4
+
 
 /**
  * Mapping between algorithm names as strings and the generator
@@ -299,11 +298,11 @@
  * @type {Object.<string, function>}
  */
 const algoMap = {
-  chudnovsky: chudnovsky,
+  chudnovsky: pi_chudnovsky,
   leibniz: pi_leibniz,
   bbp: pi_bailey_borwein_plouffe,
   borwein: pi_borwein,
   borwein_nonic: pi_borwein_nonic,
   gauss_legendre: pi_gauss_legendre,
-  zeta: zeta,
+  zeta: pi_zeta,
 };